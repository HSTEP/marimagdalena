--- conflicted
+++ resolved
@@ -909,7 +909,6 @@
             
     <div class="painting">
         
-<<<<<<< HEAD
             <div style="
                 position: relative;
                 display: flex;
@@ -932,9 +931,6 @@
             </div>
         
         <img src="images/obrazy/4|Andělská Moudrost_sold.jpg" alt="...">
-=======
-        <img src="images/obrazy/4|Andělská Moudrost.jpg" alt="...">
->>>>>>> 07263760
 
         <div class="img-footer">
             <div class="painting-title">
